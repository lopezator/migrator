--- conflicted
+++ resolved
@@ -13,7 +13,6 @@
 	_ "github.com/lib/pq"              // postgres driver
 )
 
-<<<<<<< HEAD
 const testTableName = "testMigrationsTable"
 
 func TestPostgres(t *testing.T) {
@@ -34,8 +33,6 @@
 	}
 }
 
-=======
->>>>>>> 32f7aaa7
 func migrateTest(driverName, url string) error {
 	migrator, err := New(
 		&Migration{
@@ -207,14 +204,8 @@
 
 	for _, tt := range migrators {
 		t.Run(tt.name, func(t *testing.T) {
-<<<<<<< HEAD
-			err := errors.New("bla")
-			err.Error()
-			if err := tt.input.Migrate(db); !strings.Contains(err.Error(), "pq: syntax error") {
-=======
 			err := tt.input.Migrate(db)
 			if err != nil && !strings.Contains(err.Error(), "pq: syntax error") {
->>>>>>> 32f7aaa7
 				t.Fatal(err)
 			}
 		})
